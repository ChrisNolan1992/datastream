--- conflicted
+++ resolved
@@ -100,13 +100,13 @@
     @utils.class_property
     def values(cls):
         if not hasattr(cls, '_values'):
-            cls._values = tuple(sorted([
-                getattr(cls, name) for name in cls.__dict__ if
-                name != 'values' and
-                inspect.isclass(getattr(cls, name)) and
-                getattr(cls, name) is not cls._Base and
-                issubclass(getattr(cls, name), cls._Base)
-            ], reverse=True))
+            cls._values = tuple(sorted(
+                [
+                    getattr(cls, name) for name in cls.__dict__ if
+                        name != 'values' and inspect.isclass(getattr(cls, name)) and getattr(cls, name) is not cls._Base and issubclass(getattr(cls, name), cls._Base)
+                ],
+                reverse=True
+            ))
         return cls._values
 
 # We want granularity keys to be unique
@@ -169,31 +169,31 @@
 )
 
 VALUE_DOWNSAMPLERS = {
-    'mean': 'm',  # average of all datapoints
-    'median': 'e',  # median of all datapoints
-    'sum': 's',  # sum of all datapoints
-    'min': 'l',  # minimum value of all dataponts (key mnemonic: l for lower)
-    'max': 'u',  # maximum value of all datapoints (key mnemonic: u for upper)
-    'sum_squares': 'q',  # sum of squares of all datapoints
-    'std_dev': 'd',  # standard deviation of all datapoints
-    'count': 'c',  # number of all datapoints
-    'most_often': 'o',  # the most often occurring value of all datapoints (key mnemonic: o for often)
-    'least_often': 'r',  # the least often occurring value of all datapoints (key mnemonic: r for rare)
-    'frequencies': 'f',  # for each value number of occurrences in all datapoints
+    'mean': 'm', # average of all datapoints
+    'median': 'e', # median of all datapoints
+    'sum': 's', # sum of all datapoints
+    'min': 'l', # minimum value of all dataponts (key mnemonic: l for lower)
+    'max': 'u', # maximum value of all datapoints (key mnemonic: u for upper)
+    'sum_squares': 'q', # sum of squares of all datapoints
+    'std_dev': 'd', # standard deviation of all datapoints
+    'count': 'c', # number of all datapoints
+    'most_often': 'o', # the most often occurring value of all datapoints (key mnemonic: o for often)
+    'least_often': 'r', # the least often occurring value of all datapoints (key mnemonic: r for rare)
+    'frequencies': 'f', # for each value number of occurrences in all datapoints
 }
 
 # Count of timestamps is the same as count of values
 TIME_DOWNSAMPLERS = {
-    'mean': 'm',  # average of all timestamps
-    'median': 'e',  # median of all timestamps
-    'first': 'a',  # the first timestamp of all datapoints (key mnemonic: a is the first in the alphabet)
-    'last': 'z',  # the last timestamp of all datapoints (key mnemonic: z is the last in the alphabet)
-    'intervals_mean': 'i',  # average of all interval lengths (key mnemonic: i for interval)
-    'intervals_median': 'n',  # median of all interval lengths (key mnemonic: mediaN)
-    'intervals_min': 'l',  # minimum of all interval lengths (key mnemonic: l for lower)
-    'intervals_max': 'u',  # maximum of all interval lengths (key mnemonic: u for upper)
-    'intervals_sum_squares': 'q',  # sum of squares of all interval lengths
-    'intervals_std_dev': 'd',  # standard deviation of all interval lengths
+    'mean': 'm', # average of all timestamps
+    'median': 'e', # median of all timestamps
+    'first': 'a', # the first timestamp of all datapoints (key mnemonic: a is the first in the alphabet)
+    'last': 'z', # the last timestamp of all datapoints (key mnemonic: z is the last in the alphabet)
+    'intervals_mean': 'i', # average of all interval lengths (key mnemonic: i for interval)
+    'intervals_median': 'n', # median of all interval lengths (key mnemonic: mediaN)
+    'intervals_min': 'l', # minimum of all interval lengths (key mnemonic: l for lower)
+    'intervals_max': 'u', # maximum of all interval lengths (key mnemonic: u for upper)
+    'intervals_sum_squares': 'q', # sum of squares of all interval lengths
+    'intervals_std_dev': 'd', # standard deviation of all interval lengths
 }
 
 class Datastream(object):
@@ -291,39 +291,52 @@
 
     def append(self, metric_id, value, timestamp=None):
         """
-        Appends a data point into the data stream.
-
-        :param metric_id: Metric identifier
-        :param value: Metric value
-<<<<<<< HEAD
-        :param timestamp: Timestamp of the value, must be equal or larger (newer) than the latest one, monotonically increasing (optional)
-=======
-        :param timestamp: The time of the datapoint: should be larger than the last point.
->>>>>>> b0ab31ef
-        """
+        Appends a datapoint into the datastream.
+
+        :param metric_id: Metric identifier
+        :param value: Datapoint value
+        :param timestamp: Datapoint timestamp, must be equal or larger (newer) than the latest one, monotonically increasing (optional)
+        """
+
+        if timestamp is not None and timestamp.tzinfo is None:
+            timestamp = timestamp.replace(tzinfo=pytz.utc)
+
+        # TODO: Should we limit timestamp to max(timestamp, datetime.datetime.utcfromtimestamp(0)) and min(timestamp, datetime.datetime.utcfromtimestamp(2147483647))
 
         return self.backend.append(metric_id, value, timestamp)
 
-    def get_data(self, metric_id, granularity, s=None, e=None, sx=None, ex=None, value_downsamplers=None, time_downsamplers=None):
+    def get_data(self, metric_id, granularity, start=None, end=None, start_exclusive=None, end_exclusive=None, value_downsamplers=None, time_downsamplers=None):
         """
         Retrieves data from a certain time range and of a certain granularity.
 
         :param metric_id: Metric identifier
         :param granularity: Wanted granularity
-        :param s: Time range start (including the first point)
-        :param e: Time range end (optional, including the last point)
-        :param sx: Time range start (excluding the first point)
-        :param ex: Time range end (optional, excluding the last point)
+        :param start: Time range start, including the start
+        :param end: Time range end, excluding the end (optional)
+        :param start_exclusive: Time range start, excluding the start
+        :param end_exclusive: Time range end, excluding the end (optional)
         :param value_downsamplers: The list of downsamplers to limit datapoint values to (optional)
         :param time_downsamplers: The list of downsamplers to limit timestamp values to (optional)
         :return: A list of datapoints
         """
 
-        if (s is None) == (sx is None):
-            raise AttributeError("One and only one start time must be defined.")
-
-        if e is not None and ex is not None:
-            raise AttributeError("Only one end time can be defined.")
+        if start is None == start_exclusive is None:
+            raise AttributeError("One and only one time range start must be specified.")
+
+        if end is not None and end_exclusive is not None:
+            raise AttributeError("Only one time range end can be specified.")
+
+        if start is not None and start.tzinfo is None:
+            start = start.replace(tzinfo=pytz.utc)
+
+        if end is not None and end.tzinfo is None:
+            end = end.replace(tzinfo=pytz.utc)
+
+        if start_exclusive is not None and start_exclusive.tzinfo is None:
+            start_exclusive = start_exclusive.replace(tzinfo=pytz.utc)
+
+        if end_exclusive is not None and end_exclusive.tzinfo is None:
+            end_exclusive = end_exclusive.replace(tzinfo=pytz.utc)
 
         if granularity not in Granularity.values:
             raise exceptions.UnsupportedGranularity("'granularity' is not a valid value: '%s'" % granularity)
@@ -338,7 +351,7 @@
             if len(unsupported_downsamplers) > 0:
                 raise exceptions.UnsupportedDownsampler("Unsupported time downsampler(s): %s" % unsupported_downsamplers)
 
-        return self.backend.get_data(metric_id, granularity, s, e, sx, ex, value_downsamplers, time_downsamplers)
+        return self.backend.get_data(metric_id, granularity, start, end, start_exclusive, end_exclusive, value_downsamplers, time_downsamplers)
 
     def downsample_metrics(self, query_tags=None):
         """

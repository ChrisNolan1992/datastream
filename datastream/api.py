from __future__ import absolute_import

import datetime
import inspect

import pytz

from . import exceptions, utils


class Granularity(object):
    class _Base(object):
        class _BaseMetaclass(type):
            def __lt__(self, other):
                return self._order < other._order

            def __gt__(self, other):
                return self._order > other._order

            def __le__(self, other):
                return self._order <= other._order

            def __ge__(self, other):
                return self._order >= other._order

            def __eq__(self, other):
                return self._order == other._order

            def __str__(self):
                return self._name

        __metaclass__ = _BaseMetaclass

        @utils.class_property
        def name(cls):
            return cls._name

        @utils.class_property
        def key(cls):
            return cls._key

        @classmethod
        def __str__(cls):
            return cls._name

        @classmethod
        def duration_in_seconds(cls):
            return cls._duration

        @classmethod
        def round_timestamp(cls, timestamp):
            if timestamp.utcoffset() is not None:
                timestamp = timestamp - timestamp.utcoffset()

            time_values = {}
            for atom in cls._round_rule:
                if isinstance(atom, basestring):
                    time_values[atom] = getattr(timestamp, atom)
                else:
                    time_values[atom[0]] = getattr(timestamp, atom[0]) // atom[1] * atom[1]

            return datetime.datetime(tzinfo=pytz.utc, **time_values)

    class Seconds(_Base):
        _order = 0
        _key = 's'
        _round_rule = ('year', 'month', 'day', 'hour', 'minute', 'second')
        _name = 'seconds'
        _duration = 1

    class Seconds10(_Base):
        _order = -1
        _key = 'S'
        _round_rule = ('year', 'month', 'day', 'hour', 'minute', ('second', 10))
        _name = '10seconds'
        _duration = 10

    class Minutes(_Base):
        _order = -10
        _key = 'm'
        _round_rule = ('year', 'month', 'day', 'hour', 'minute')
        _name = 'minutes'
        _duration = 60

    class Minutes10(_Base):
        _order = -11
        _key = 'M'
        _round_rule = ('year', 'month', 'day', 'hour', ('minute', 10))
        _name = '10minutes'
        _duration = 600

    class Hours(_Base):
        _order = -20
        _key = 'h'
        _round_rule = ('year', 'month', 'day', 'hour')
        _name = 'hours'
        _duration = 3600

    class Hours6(_Base):
        _order = -21
        _key = 'H'
        _round_rule = ('year', 'month', 'day', ('hour', 6))
        _name = '6hours'
        _duration = 21600

    class Days(_Base):
        _order = -30
        _key = 'd'
        _round_rule = ('year', 'month', 'day')
        _name = 'days'
        _duration = 86400

    @utils.class_property
    def values(cls):
        if not hasattr(cls, '_values'):
            cls._values = tuple(sorted(
                [
                    getattr(cls, name)
                    for name in cls.__dict__
                    if name != 'values' and inspect.isclass(getattr(cls, name)) and getattr(cls, name) is not cls._Base and issubclass(getattr(cls, name), cls._Base)
                ],
                reverse=True
            ))
        return cls._values

# We want granularity keys to be unique
assert len(set(granularity.key for granularity in Granularity.values)) == len(Granularity.values)

# We want all keys to be of length == 1
assert all((len(granularity.key) == 1 for granularity in Granularity.values))

# _order values should be unique
assert len(set(granularity._order for granularity in Granularity.values)) == len(Granularity.values)

assert Granularity.Seconds > Granularity.Seconds10 > Granularity.Minutes > Granularity.Minutes10 > Granularity.Hours > Granularity.Hours6 > Granularity.Days


class Stream(object):
    def __init__(self, all_tags):
        tags = []
        for tag in all_tags:
            try:
                self.id = tag['stream_id']
                continue
            except (ValueError, KeyError, TypeError):
                pass

            try:
                self.value_downsamplers = tag['value_downsamplers']
                continue
            except (ValueError, KeyError, TypeError):
                pass

            try:
                self.time_downsamplers = tag['time_downsamplers']
                continue
            except (ValueError, KeyError, TypeError):
                pass

            try:
                self.highest_granularity = tag['highest_granularity']
                continue
            except (ValueError, KeyError, TypeError):
                pass

            try:
                self.derived_from = tag['derived_from']
                continue
            except (ValueError, KeyError, TypeError):
                pass

            try:
                self.contributes_to = tag['contributes_to']
                continue
            except (ValueError, KeyError, TypeError):
                pass

            tags.append(tag)

        self.tags = tags

        if not hasattr(self, 'id'):
            raise ValueError("Supplied tags are missing 'stream_id'.")
        if not hasattr(self, 'value_downsamplers'):
            raise ValueError("Supplied tags are missing 'value_downsamplers'.")
        if not hasattr(self, 'time_downsamplers'):
            raise ValueError("Supplied tags are missing 'time_downsamplers'.")
        if not hasattr(self, 'highest_granularity'):
            raise ValueError("Supplied tags are missing 'highest_granularity'.")

RESERVED_TAGS = (
    'stream_id',
    'value_downsamplers',
    'time_downsamplers',
    'highest_granularity',
    'derived_from',
    'contributes_to',
)

VALUE_DOWNSAMPLERS = {
    'mean': 'm', # average of all datapoints
    'median': 'e', # median of all datapoints
    'sum': 's', # sum of all datapoints
    'min': 'l', # minimum value of all dataponts (key mnemonic: l for lower)
    'max': 'u', # maximum value of all datapoints (key mnemonic: u for upper)
    'sum_squares': 'q', # sum of squares of all datapoints
    'std_dev': 'd', # standard deviation of all datapoints
    'count': 'c', # number of all datapoints
    'most_often': 'o', # the most often occurring value of all datapoints (key mnemonic: o for often)
    'least_often': 'r', # the least often occurring value of all datapoints (key mnemonic: r for rare)
    'frequencies': 'f', # for each value number of occurrences in all datapoints
}

# Count of timestamps is the same as count of values
TIME_DOWNSAMPLERS = {
    'mean': 'm', # average of all timestamps
    'median': 'e', # median of all timestamps
    'first': 'a', # the first timestamp of all datapoints (key mnemonic: a is the first in the alphabet)
    'last': 'z', # the last timestamp of all datapoints (key mnemonic: z is the last in the alphabet)
    'intervals_mean': 'i', # average of all interval lengths (key mnemonic: i for interval)
    'intervals_median': 'n', # median of all interval lengths (key mnemonic: mediaN)
    'intervals_min': 'l', # minimum of all interval lengths (key mnemonic: l for lower)
    'intervals_max': 'u', # maximum of all interval lengths (key mnemonic: u for upper)
    'intervals_sum_squares': 'q', # sum of squares of all interval lengths
    'intervals_std_dev': 'd', # standard deviation of all interval lengths
}

<<<<<<< HEAD
DERIVE_OPERATORS = {
    'sum': 'SUM', # sum of multiple streams
    'derivative': 'DERIVATIVE', # derivative of a stream
}
=======
>>>>>>> 883148f8

class Datapoints(object):
    def batch_size(self, batch_size):
        raise NotImplementedError

    def count(self):
        raise NotImplementedError

    def __len__(self):
        return self.count()

    def __iter__(self):
        raise NotImplementedError

    def __getitem__(self, key):
        raise NotImplementedError


class Datastream(object):
    Granularity = Granularity
    Stream = Stream
    RESERVED_TAGS = RESERVED_TAGS
    VALUE_DOWNSAMPLERS = VALUE_DOWNSAMPLERS
    TIME_DOWNSAMPLERS = TIME_DOWNSAMPLERS
    DERIVE_OPERATORS = DERIVE_OPERATORS

    # TODO: Implement support for callback
    def __init__(self, backend, callback=None):
        """
        Class constructor.

        :param backend: Backend instance
        :param callback: Callback to call when new datapoint is appended or downsampled
        """

        self.backend = backend
        self.backend.set_callback(callback)

    def ensure_stream(self, query_tags, tags, value_downsamplers, highest_granularity, derive_from=None, derive_op=None, derive_args=None):
        """
        Ensures that a specified stream exists.

        :param query_tags: Tags which uniquely identify a stream
        :param tags: Tags that should be used (together with `query_tags`) to create a
                     stream when it doesn't yet exist
        :param value_downsamplers: A set of names of value downsampler functions for this stream
        :param highest_granularity: Predicted highest granularity of the data the stream
                                    will store, may be used to optimize data storage
        :param derive_from: Create a derivate stream
        :param derive_op: Derivation operation
        :param derive_args: Derivation operation arguments
        :return: A stream identifier
        """

        if highest_granularity not in Granularity.values:
            raise exceptions.UnsupportedGranularity("'highest_granularity' is not a valid value: '%s'" % highest_granularity)

        unsupported_downsamplers = list(set(value_downsamplers) - set(VALUE_DOWNSAMPLERS.keys()))
        if len(unsupported_downsamplers) > 0:
            raise exceptions.UnsupportedDownsampler("Unsupported value downsampler(s): %s" % unsupported_downsamplers)

        if derive_from is not None:
            if not isinstance(derive_from, (list, tuple)):
                derive_from = [derive_from]
            if derive_op is None:
                raise ValueError("Missing 'derive_op' argument")
            elif derive_op not in DERIVE_OPERATORS:
                raise exceptions.UnsupportedDeriveOperator("Unsupported derive operator: %s" % derive_op)
            if derive_args is None:
                derive_args = {}

        return self.backend.ensure_stream(query_tags, tags, value_downsamplers, highest_granularity, derive_from, derive_op, derive_args)

    def get_tags(self, stream_id):
        """
        Returns the tags for the specified stream.

        :param stream_id: Stream identifier
        :return: A list of tags for the stream
        """

        return self.backend.get_tags(stream_id)

    def update_tags(self, stream_id, tags):
        """
        Updates stream tags with new tags, overriding existing ones.

        :param stream_id: Stream identifier
        :param tags: A list of new tags
        """

        return self.backend.update_tags(stream_id, tags)

    def remove_tag(self, stream_id, tag):
        """
        Removes stream tag.

        :param stream_id: Stream identifier
        :param tag: Tag value to remove
        """

        return self.backend.remove_tag(stream_id, tag)

    def clear_tags(self, stream_id):
        """
        Removes (clears) all non-readonly stream tags.

        Care should be taken that some tags are set immediately afterwards which uniquely
        identify a stream to be able to use query the stream, in for example, `ensure_stream`.

        :param stream_id: Stream identifier
        """

        return self.backend.clear_tags(stream_id)

    def find_streams(self, query_tags=None):
        """
        Finds all streams matching the specified query tags.

        :param query_tags: Tags that should be matched to streams
        :return: A list of matched stream descriptors
        """

        return self.backend.find_streams(query_tags)

    def append(self, stream_id, value, timestamp=None, check_timestamp=True):
        """
        Appends a datapoint into the datastream.

        :param stream_id: Stream identifier
        :param value: Datapoint value
        :param timestamp: Datapoint timestamp, must be equal or larger (newer) than the latest one, monotonically increasing (optional)
        :param check_timestamp: Check if timestamp is equal or larger (newer) than the latest one (default: true)
         """

        if timestamp is not None and timestamp.tzinfo is None:
            timestamp = timestamp.replace(tzinfo=pytz.utc)

        # TODO: Should we limit timestamp to max(timestamp, datetime.datetime.utcfromtimestamp(0)) and min(timestamp, datetime.datetime.utcfromtimestamp(2147483647))

        return self.backend.append(stream_id, value, timestamp, check_timestamp)

    def get_data(self, stream_id, granularity, start=None, end=None, start_exclusive=None, end_exclusive=None, reverse=False, value_downsamplers=None, time_downsamplers=None):
        """
        Retrieves data from a certain time range and of a certain granularity.

        :param stream_id: Stream identifier
        :param granularity: Wanted granularity
        :param start: Time range start, including the start
        :param end: Time range end, excluding the end (optional)
        :param start_exclusive: Time range start, excluding the start
        :param end_exclusive: Time range end, excluding the end (optional)
        :param reverse: Should datapoints be returned in oldest to newest order (false), or in reverse (true)
        :param value_downsamplers: The list of downsamplers to limit datapoint values to (optional)
        :param time_downsamplers: The list of downsamplers to limit timestamp values to (optional)
        :return: A `Datapoints` iterator over datapoints
        """

        # TODO: Do we want to allow user to specify order of datapoints returned?

        if start is None == start_exclusive is None:
            raise AttributeError("One and only one time range start must be specified.")

        if end is not None and end_exclusive is not None:
            raise AttributeError("Only one time range end can be specified.")

        if start is not None and start.tzinfo is None:
            start = start.replace(tzinfo=pytz.utc)

        if end is not None and end.tzinfo is None:
            end = end.replace(tzinfo=pytz.utc)

        if start_exclusive is not None and start_exclusive.tzinfo is None:
            start_exclusive = start_exclusive.replace(tzinfo=pytz.utc)

        if end_exclusive is not None and end_exclusive.tzinfo is None:
            end_exclusive = end_exclusive.replace(tzinfo=pytz.utc)

        if granularity not in Granularity.values:
            raise exceptions.UnsupportedGranularity("'granularity' is not a valid value: '%s'" % granularity)

        if value_downsamplers is not None:
            unsupported_downsamplers = set(value_downsamplers) - set(VALUE_DOWNSAMPLERS.keys())
            if len(unsupported_downsamplers) > 0:
                raise exceptions.UnsupportedDownsampler("Unsupported value downsampler(s): %s" % unsupported_downsamplers)

        if time_downsamplers is not None:
            unsupported_downsamplers = set(time_downsamplers) - set(TIME_DOWNSAMPLERS.keys())
            if len(unsupported_downsamplers) > 0:
                raise exceptions.UnsupportedDownsampler("Unsupported time downsampler(s): %s" % unsupported_downsamplers)

        return self.backend.get_data(stream_id, granularity, start, end, start_exclusive, end_exclusive, reverse, value_downsamplers, time_downsamplers)

    def downsample_streams(self, query_tags=None, until=None):
        """
        Requests the backend to downsample all streams matching the specified
        query tags. Once a time range has been downsampled, new datapoints
        cannot be added to it anymore.

        :param query_tags: Tags that should be matched to streams
        :param until: Timestamp until which to downsample, not including datapoints
                      at a timestamp (optional, otherwise all until the current time)
        """

        if until is not None and until.tzinfo is None:
            until = until.replace(tzinfo=pytz.utc)

        return self.backend.downsample_streams(query_tags, until)

    def delete_streams(self, query_tags=None):
        """
        Deletes datapoints for all streams matching the specified
        query tags. If no query tags are specified, all downstream-related
        data is deleted from the backend.

        :param query_tags: Tags that should be matched to streams
        """

        self.backend.delete_streams(query_tags)<|MERGE_RESOLUTION|>--- conflicted
+++ resolved
@@ -225,13 +225,11 @@
     'intervals_std_dev': 'd', # standard deviation of all interval lengths
 }
 
-<<<<<<< HEAD
 DERIVE_OPERATORS = {
     'sum': 'SUM', # sum of multiple streams
     'derivative': 'DERIVATIVE', # derivative of a stream
 }
-=======
->>>>>>> 883148f8
+
 
 class Datapoints(object):
     def batch_size(self, batch_size):

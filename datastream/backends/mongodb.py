--- conflicted
+++ resolved
@@ -1,5 +1,4 @@
 import calendar, datetime, inspect, os, struct, time, uuid
-import pytz
 
 import pytz
 
@@ -13,9 +12,10 @@
 DATABASE_ALIAS = 'datastream'
 
 # The largest integer that can be stored in MongoDB; larger values need to use floats
-MAXIMUM_INTEGER = 2 ** 63 - 1
+MAXIMUM_INTEGER = 2**63 - 1
 
 ZERO_TIMEDELTA = datetime.timedelta()
+ONE_SECOND_TIMEDELTA = datetime.timedelta(seconds=1)
 
 class DownsamplersBase(object):
     """
@@ -47,8 +47,7 @@
         if not hasattr(cls, '_values'):
             cls._values = tuple([
                 getattr(cls, name) for name in cls.__dict__ if
-                name != 'values' and inspect.isclass(getattr(cls, name)) and
-                getattr(cls, name) is not cls._Base and issubclass(getattr(cls, name), cls._Base)
+                    name != 'values' and inspect.isclass(getattr(cls, name)) and getattr(cls, name) is not cls._Base and issubclass(getattr(cls, name), cls._Base)
             ])
 
         return cls._values
@@ -187,7 +186,7 @@
             if n == 1:
                 values[self.key] = 0
             else:
-                values[self.key] = (n * ss - s ** 2) / (n * (n - 1))
+                values[self.key] = (n * ss - s**2) / (n * (n - 1))
 
 class TimeDownsamplers(DownsamplersBase):
     """
@@ -304,6 +303,10 @@
     value_downsamplers = set([downsampler.name for downsampler in ValueDownsamplers.values])
     time_downsamplers = set([downsampler.name for downsampler in TimeDownsamplers.values])
 
+    # We are storing timestamp into an ObjectID where timestamp is a 32-bit signed value
+    _min_timestamp = datetime.datetime.fromtimestamp(-2*31, tz=pytz.utc)
+    _max_timestamp = datetime.datetime.fromtimestamp(2**31-1, tz=pytz.utc)
+
     def __init__(self, database_name, **connection_settings):
         """
         Initializes the MongoDB backend.
@@ -317,30 +320,34 @@
 
         assert \
             set(
-                sum([
-                    [downsampler.name] + list(getattr(downsampler, 'dependencies', ()))
-                    for downsampler in ValueDownsamplers.values
-                    ], [])
+                sum(
+                    [
+                        [downsampler.name] + list(getattr(downsampler, 'dependencies', ()))
+                            for downsampler in ValueDownsamplers.values
+                    ],
+                    []
+                )
             ) <= set(api.VALUE_DOWNSAMPLERS.keys())
 
         assert \
             set(
-                sum([
-                    [downsampler.name] + list(getattr(downsampler, 'dependencies', ()))
-                    for downsampler in TimeDownsamplers.values
-                    ], [])
+                sum(
+                    [
+                        [downsampler.name] + list(getattr(downsampler, 'dependencies', ()))
+                            for downsampler in TimeDownsamplers.values
+                    ],
+                    []
+                )
             ) <= set(api.TIME_DOWNSAMPLERS.keys())
 
-        # Ensure indices on datapoints collections
+        # Ensure indices on datapoints collections (these collections are not defined through MongoEngine)
         db = mongoengine.connection.get_db(DATABASE_ALIAS)
         for granularity in api.Granularity.values:
             collection = getattr(db.datapoints, granularity.name)
-            # compound inxed
             collection.ensure_index([
                 ('m', pymongo.ASCENDING),
                 ('_id', pymongo.DESCENDING),
             ])
-            # single key index
             collection.ensure_index([
                 ('_id', pymongo.DESCENDING),
             ])
@@ -433,12 +440,8 @@
             if highest_granularity != api.Granularity.values[-1]:
                 for granularity in api.Granularity.values[api.Granularity.values.index(highest_granularity) + 1:]:
                     state = DownsampleState()
-<<<<<<< HEAD
                     # TODO: Or maybe: granularity.round_timestamp(datetime.datetime.now(pytz.utc) + self._time_offset)
                     state.timestamp = None
-=======
-                    state.timestamp = None  # granularity.round_timestamp(datetime.datetime.utcnow() + self._time_offset)
->>>>>>> b0ab31ef
                     metric.downsample_state[granularity.name] = state
 
             metric.save()
@@ -543,14 +546,27 @@
         query_set = self._get_metric_queryset(query_tags)
         return [self._get_metric_tags(m) for m in query_set]
 
+    def _supported_timestamp_range(self, timestamp):
+        """
+        Checks if timestamp is in supported range for MongoDB. Otherwise raises InvalidTimestamp exception.
+        """
+
+        if timestamp is None or self._min_timestamp <= timestamp <= self._max_timestamp:
+            return
+
+        raise exceptions.InvalidTimestamp("Timestamp is out of range: %s" % timestamp)
+
     def append(self, metric_id, value, timestamp=None):
         """
-        Appends a data point into the data stream.
+        Appends a datapoint into the datastream.
 
         :param metric_id: Metric identifier
-        :param value: Metric value
-        :param timestamp: Timestamp of the value, must be equal or larger (newer) than the latest one, monotonically increasing (optional)
-        """
+        :param value: Datapoint value
+        :param timestamp: Datapoint timestamp, must be equal or larger (newer) than the latest one, monotonically increasing (optional)
+        """
+
+        self._supported_timestamp_range(timestamp)
+
         try:
             metric = Metric.objects.get(external_id=metric_id)
         except Metric.DoesNotExist:
@@ -559,30 +575,14 @@
         # Append the datapoint into appropriate granularity
         db = mongoengine.connection.get_db(DATABASE_ALIAS)
         collection = getattr(db.datapoints, metric.highest_granularity.name)
-<<<<<<< HEAD
         if timestamp is None and self._time_offset == ZERO_TIMEDELTA:
             datapoint = { 'm' : metric.id, 'v' : value }
         else:
+            if timestamp is not None and timestamp < self._last_timestamp(metric):
+                raise exceptions.InvalidTimestamp("Datapoint timestamp must be equal or larger (newer) than the latest one.")
+
             object_id = self._generate_object_id(timestamp)
             datapoint = { '_id' : object_id, 'm' : metric.id, 'v' : value }
-=======
-        if timestamp:
-            if timestamp.tzinfo is None:
-                timestamp = timestamp.replace(tzinfo=pytz.utc)
-
-            if timestamp <= self.last_timestamp(metric):
-                raise exceptions.InvalidValue("Insert timestamp should be higher than the last inserted.")
-
-            object_id = self._generate_timed_object_id(timestamp)
-            datapoint = {'_id': object_id, 'm': metric.id, 'v': value}
-
-        elif self._time_offset == ZERO_TIMEDELTA:
-            datapoint = {'m': metric.id, 'v': value}
->>>>>>> b0ab31ef
-
-        else:
-            object_id = self._generate_timed_object_id()
-            datapoint = {'_id': object_id, 'm': metric.id, 'v': value}
 
         datapoint['_id'] = collection.insert(datapoint, safe=True)
         # Call callback last
@@ -601,56 +601,20 @@
             'v': datapoint['v']
         }
 
-    def get_data(self, metric_id, granularity, s=None, e=None, sx=None, ex=None, value_downsamplers=None, time_downsamplers=None):
+    def get_data(self, metric_id, granularity, start=None, end=None, start_exclusive=None, end_exclusive=None, value_downsamplers=None, time_downsamplers=None):
         """
         Retrieves data from a certain time range and of a certain granularity.
 
         :param metric_id: Metric identifier
         :param granularity: Wanted granularity
-        :param s: Time range start (including the first point)
-        :param e: Time range end (optional, including the last point)
-        :param sx: Time range start (excluding the first point)
-        :param ex: Time range end (optional, excluding the last point)
+        :param start: Time range start, including the start
+        :param end: Time range end, excluding the end (optional)
+        :param start_exclusive: Time range start, excluding the start
+        :param end_exclusive: Time range end, excluding the end (optional)
         :param value_downsamplers: The list of downsamplers to limit datapoint values to (optional)
         :param time_downsamplers: The list of downsamplers to limit timestamp values to (optional)
         :return: A list of datapoints
         """
-
-        if (s is None) == (sx is None):
-            raise AttributeError("One and only one start time attribute must be defined.")
-
-        if e is not None and ex is not None:
-            raise AttributeError("Only one end time attribute can be defined.")
-
-        s, sx = (sx, 1) if sx else (s, 0)
-
-        if s.tzinfo is None:
-            s = s.replace(tzinfo=pytz.utc)
-
-        s = granularity.round_timestamp(s) + datetime.timedelta(seconds=sx)
-        s = max(s, datetime.datetime.utcfromtimestamp(0))
-        s = min(s, datetime.datetime.utcfromtimestamp(2147483647))
-        time_query = {
-            '$gte': objectid.ObjectId.from_datetime(s),
-        }
-
-        if e is not None or ex is not None:
-            e, ex = (ex, 0) if ex else (e, 1)
-
-            if e.tzinfo is None:
-                # If the last point is to be included, we add one second and
-                # use strict less-than to cover all possible ObjectId values
-                # in a given "end" timestamp
-                e = e.replace(tzinfo=pytz.utc)
-
-            # No need to round the end time as the last granularity is
-            # automatically included
-            e = granularity.round_timestamp(e) + datetime.timedelta(seconds=ex)
-            e = max(e, datetime.datetime.utcfromtimestamp(0))
-            e = min(e, datetime.datetime.utcfromtimestamp(2147483647))
-            time_query.update({
-                '$lt': objectid.ObjectId.from_datetime(e),
-            })
 
         try:
             metric = Metric.objects.get(external_id=metric_id)
@@ -672,19 +636,17 @@
 
         if value_downsamplers is not None:
             value_downsamplers = set(value_downsamplers)
-            if not value_downsamplers <= self.value_downsamplers:
-                raise exceptions.UnsupportedDownsampler(
-                    "Unsupported value downsampler(s): %s" % list(value_downsamplers - self.value_downsamplers),
-                )
+
+            # This should already be checked at the API level
+            assert value_downsamplers <= self.value_downsamplers, value_downsamplers - self.value_downsamplers
 
             downsamplers += ['v.%s' % api.VALUE_DOWNSAMPLERS[d] for d in value_downsamplers]
 
         if time_downsamplers is not None:
             time_downsamplers = set(time_downsamplers)
-            if not time_downsamplers <= self.time_downsamplers:
-                raise exceptions.UnsupportedDownsampler(
-                    "Unsupported time downsampler(s): %s" % list(time_downsamplers - self.time_downsamplers),
-                )
+
+            # This should already be checked at the API level
+            assert time_downsamplers <= self.time_downsamplers, time_downsamplers - self.time_downsamplers
 
             downsamplers += ['t.%s' % api.TIME_DOWNSAMPLERS[d] for d in time_downsamplers]
 
@@ -695,9 +657,47 @@
         db = mongoengine.connection.get_db(DATABASE_ALIAS)
         collection = getattr(db.datapoints, granularity.name)
 
+        # Round the start time to include the first granular value of the
+        # corresponding interval (ie. values from 15:00 to 16:00 are stored at
+        # the time 15:00 for hours granularity)
+        if start_exclusive is not None:
+            # This should already be checked at the API level
+            assert start is None
+
+            # We add one second and use non-strict greater-than to skip all
+            # possible ObjectId values in a given "start" timestamp
+            start_timestamp = granularity.round_timestamp(start_exclusive) + ONE_SECOND_TIMEDELTA
+        else:
+            start_timestamp = granularity.round_timestamp(start)
+
+        self._supported_timestamp_range(start_timestamp)
+
+        time_query = {
+            '$gte': objectid.ObjectId.from_datetime(start_timestamp),
+        }
+
+        if end is not None or end_exclusive is not None:
+            # No need to round the end time as the last granularity is
+            # automatically included
+            if end_exclusive is not None:
+                # This should already be checked at the API level
+                assert end is None
+
+                end_timestamp = end_exclusive
+            else:
+                # We add one second and use strict less-than to cover all
+                # possible ObjectId values in a given "end" timestamp
+                end_timestamp = end + ONE_SECOND_TIMEDELTA
+
+            self._supported_timestamp_range(end_timestamp)
+
+            time_query.update({
+                '$lt': objectid.ObjectId.from_datetime(end_timestamp),
+            })
+
         pts = collection.find({
+            'm': metric.id,
             '_id': time_query,
-            'm': metric.id,
         }, downsamplers).sort('_id')
 
         return [self._format_datapoint(x) for x in pts]
@@ -708,7 +708,6 @@
         query tags. If no query tags are specified, all downstream-related
         data is deleted from the backend.
 
-<<<<<<< HEAD
         :param query_tags: Tags that should be matched to metrics
         """
 
@@ -721,29 +720,29 @@
         else:
             # TODO: Implement
             raise NotImplementedError
-=======
-    def last_timestamp(self, metric=None):
-        """
-        Returns timestamp of the last record in the database.
-        """
-        granularity = api.Granularity.values[0].name
+
+    def _last_timestamp(self, metric=None):
+        """
+        Returns timestamp of the last datapoint among all metrics, or of the specified metric.
+        """
+
+        db = mongoengine.connection.get_db(DATABASE_ALIAS)
 
         if metric:
             granularity = metric.highest_granularity.name
-
-        db = mongoengine.connection.get_db(DATABASE_ALIAS)
-
-        # Determine the interval that needs downsampling
+            query = {'m': metric.id}
+        else:
+            # TODO: This is not necessary true, there could be a newer datapoint among metrics which do not have highest granularity == api.Granularity.values[0] granularity
+            granularity = api.Granularity.values[0].name
+            query = {}
+
         collection = getattr(db.datapoints, granularity)
 
-        query = {'m': metric.id} if metric else {}
-#        npoints = collection.find(query).
-        # _id is indexed descending, first value is the last inserted
         try:
+            # _id is indexed descending, first value is the last inserted
             return collection.find(query).sort('_id', -1).next()['_id'].generation_time
         except StopIteration:
             return datetime.datetime.min.replace(tzinfo=pytz.utc)
->>>>>>> b0ab31ef
 
     def downsample_metrics(self, query_tags=None):
         """
@@ -767,77 +766,57 @@
         :param metric: Metric instance
         :param datum_timestamp: Timestamp of the newly inserted datum
         """
+
         for granularity in api.Granularity.values[api.Granularity.values.index(metric.highest_granularity) + 1:]:
             state = metric.downsample_state.get(granularity.name, None)
             rounded_timestamp = granularity.round_timestamp(datum_timestamp)
             if state is None or state.timestamp is None or rounded_timestamp > state.timestamp:
                 self._downsample(metric, granularity, rounded_timestamp)
 
-<<<<<<< HEAD
     def _generate_object_id(self, timestamp=None):
         """
         Generates a new ObjectId.
 
         :param timestamp: Desired timestamp (optional)
-=======
-    def _generate_timed_object_id(self, timestamp=None, metric_id=None):
+        """
+
+        oid = objectid.EMPTY
+
+        # 4 bytes current time
+        if timestamp is not None:
+            oid += struct.pack('>i', int(calendar.timegm(timestamp.utctimetuple())))
+        else:
+            # We add possible _time_offset which is used in debugging to artificially change time
+            oid += struct.pack('>i', int(time.time() + self._time_offset.total_seconds()))
+
+        # 3 bytes machine
+        oid += objectid.ObjectId._machine_bytes
+
+        # 2 bytes pid
+        oid += struct.pack('>H', os.getpid() % 0xFFFF)
+
+        # 3 bytes inc
+        objectid.ObjectId._inc_lock.acquire()
+        oid += struct.pack('>i', objectid.ObjectId._inc)[1:4]
+        objectid.ObjectId._inc = (objectid.ObjectId._inc + 1) % 0xFFFFFF
+        objectid.ObjectId._inc_lock.release()
+
+        return objectid.ObjectId(oid)
+
+    def _generate_timed_metric_object_id(self, timestamp, metric_id):
         """
         Generates a unique ObjectID for a specific timestamp and metric identifier.
 
         :param timestamp: Desired timestamp
         :param metric_id: 8-byte packed metric identifier
         :return: A valid object identifier
->>>>>>> b0ab31ef
-        """
-
-        oid = objectid.EMPTY
-        # 4 bytes timestamp
-
-        if timestamp is not None:
-<<<<<<< HEAD
-            oid += struct.pack('>i', int(calendar.timegm(timestamp.utctimetuple()) + self._time_offset.total_seconds()))
-=======
-            if timestamp.tzinfo is not None:
-                timestamp = (timestamp - timestamp.utcoffset()).replace(tzinfo=None)
-
-            timestamp = max(timestamp, datetime.datetime.utcfromtimestamp(0))
-            timestamp = min(timestamp, datetime.datetime.utcfromtimestamp(2147483647))
-            oid += struct.pack('>i', int(calendar.timegm(timestamp.timetuple())))
->>>>>>> b0ab31ef
-        else:
-            oid += struct.pack('>i', int(time.time() + self._time_offset.total_seconds()))
-
-        if metric_id:
-            # 8 bytes of packed metric identifier
-            oid += metric_id
-        else:
-            # generate new metric id
-            # 3 bytes machine
-            oid += objectid.ObjectId._machine_bytes
-
-<<<<<<< HEAD
-    def _generate_timed_metric_object_id(self, timestamp, metric_id):
-        """
-        Generates a unique ObjectID for a specific timestamp and metric identifier.
-=======
-            # 2 bytes pid
-            oid += struct.pack('>H', os.getpid() % 0xFFFF)
->>>>>>> b0ab31ef
-
-            # 3 bytes inc
-            objectid.ObjectId._inc_lock.acquire()
-            oid += struct.pack('>i', objectid.ObjectId._inc)[1:4]
-            objectid.ObjectId._inc = (objectid.ObjectId._inc + 1) % 0xFFFFFF
-            objectid.ObjectId._inc_lock.release()
-
-<<<<<<< HEAD
+        """
+
         oid = objectid.EMPTY
         # 4 bytes timestamp
         oid += struct.pack('>i', int(calendar.timegm(timestamp.utctimetuple())))
         # 8 bytes of packed metric identifier
         oid += metric_id
-=======
->>>>>>> b0ab31ef
         return objectid.ObjectId(oid)
 
     def _downsample(self, metric, granularity, current_timestamp):
@@ -850,9 +829,11 @@
                                   to specified granularity
         """
 
+        assert granularity.round_timestamp(current_timestamp) == current_timestamp
+
         db = mongoengine.connection.get_db(DATABASE_ALIAS)
 
-        # Determine the interval that needs downsampling
+        # Determine the interval (one or more granularity periods) that needs downsampling
         datapoints = getattr(db.datapoints, metric.highest_granularity.name)
         state = metric.downsample_state[granularity.name]
         if state.timestamp is not None:
@@ -860,16 +841,23 @@
                 'm': metric.id,
                 '_id': {
                     '$gte': objectid.ObjectId.from_datetime(state.timestamp),
-                    '$lt': objectid.ObjectId.from_datetime(current_timestamp)
+                    # It is really important that current_timestamp is correctly rounded for given granularity,
+                    # because we want that only none or all datapoints for granularity periods are selected
+                    '$lt': objectid.ObjectId.from_datetime(current_timestamp),
                 },
 
             })
         else:
             # All datapoints should be selected as we obviously haven't done any downsampling yet
+            # Initially, for the first granularity period, _downsample function is called for every new datapoint,
+            # but query here is returning no datapoints until datapoint for next granularity period is appended and
+            # its rounded timestamp moves to that next granularity period
             datapoints = datapoints.find({
                 'm': metric.id,
                 '_id': {
-                    '$lt': objectid.ObjectId.from_datetime(current_timestamp)
+                    # It is really important that current_timestamp is correctly rounded for given granularity,
+                    # because we want that only none or all datapoints for granularity periods are selected
+                    '$lt': objectid.ObjectId.from_datetime(current_timestamp),
                 },
             })
 
@@ -904,34 +892,34 @@
                 x.initialize()
 
             # Insert downsampled datapoint
-<<<<<<< HEAD
             point_id = self._generate_timed_metric_object_id(timestamp, metric_id)
-            datapoint = { '_id' : point_id, 'm' : metric.id, 'v' : value, 't' : time }
-=======
-            point_id = self._generate_timed_object_id(last_timestamp, metric_id)
             datapoint = {'_id': point_id, 'm': metric.id, 'v': value, 't': time}
->>>>>>> b0ab31ef
-            downsampled_points.update(
-                {'_id': point_id, 'm': metric.id},
-                datapoint,
-                upsert=True,
-                safe=True,
-            )
+
+            # We want to process each granularity period only once, we want it to fail if there is an error in this
+            # This could maybe happen if downsample_metrics is called with some future timestamp which does not yet exist in the
+            # database, but then later on datasample is added which fails in that same granularity period which was already processed
+            # But it seems that in that case _downsample would simply not be called
+            # This is an issue because we always take current time in downsample_metrics, but we allow arbitrary timestamps in append
+            # TODO: Do test cases for all this, probably we should not take current time there, but last timestamp
+            # TODO: We should probably create some API function which reprocesses everything and fixes any inconsistencies
+            downsampled_points.insert(datapoint, safe=True)
 
             datapoints_for_callback.append((metric.external_id, granularity, datapoint))
 
         downsampled_points = getattr(db.datapoints, granularity.name)
-        last_timestamp = None
+        current_granularity_period_timestamp = None
         for datapoint in datapoints.sort('_id'):
             ts = datapoint['_id'].generation_time
-            rounded_timestamp = granularity.round_timestamp(ts)
-            if last_timestamp is None:
+            new_granularity_period_timestamp = granularity.round_timestamp(ts)
+            if current_granularity_period_timestamp is None:
                 for x in value_downsamplers + time_downsamplers:
                     x.initialize()
-            elif last_timestamp != rounded_timestamp:
-                store_downsampled_datapoint(rounded_timestamp)
-
-            last_timestamp = rounded_timestamp
+            elif current_granularity_period_timestamp != new_granularity_period_timestamp:
+                # All datapoints for current granularity period have been processed, we store the new datapoint
+                # This happens when interval ("datapoints" query) contains multiple not-yet-downsampled granularity periods
+                store_downsampled_datapoint(current_granularity_period_timestamp)
+
+            current_granularity_period_timestamp = new_granularity_period_timestamp
 
             # Update all downsamplers for the current datapoint
             for x in value_downsamplers:
@@ -939,13 +927,15 @@
             for x in time_downsamplers:
                 x.update(int(calendar.timegm(ts.utctimetuple())))
 
-        # Don't forget to store the last downsampled datapoint
-        if last_timestamp is not None:
-            store_downsampled_datapoint(last_timestamp)
-
-        # At the end, update the current timestamp in downsample_state
-        state.timestamp = last_timestamp
-        metric.save()
+        # Store the last downsampled datapoint as well
+        # The "datapoints" query above assures that just none or all datapoints for each granularity period
+        # is retrieved so we know that whole granularity period has been processed and we can now store its datapoint here
+        if current_granularity_period_timestamp is not None:
+            store_downsampled_datapoint(current_granularity_period_timestamp)
+
+            # At the end, update the timestamp of the last processed granularity period in downsample_state
+            state.timestamp = current_granularity_period_timestamp
+            metric.save()
 
         # And call callback for all new datapoints
         for args in datapoints_for_callback:
